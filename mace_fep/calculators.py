--- conflicted
+++ resolved
@@ -18,7 +18,6 @@
 logger = logging.getLogger("mace_fep")
 
 
-<<<<<<< HEAD
 
 class NEQ_MACE_AFE_Calculator_NEW(Calculator):
     """MACE ASE Calculator"""
@@ -115,8 +114,6 @@
     #             cell=config.cell,
     #         ))
 
-=======
->>>>>>> fee84449
 class NEQ_MACE_AFE_Calculator(Calculator):
     """MACE ASE Calculator"""
 
