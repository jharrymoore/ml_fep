from copy import deepcopy
import ast
from typing import Tuple
from mace_fep.calculators import NEQ_MACE_AFE_Calculator_NEW, EQ_MACE_AFE_Calculator
from mace_fep.lambda_schedule import LambdaSchedule

import logging
import os
import numpy as np
from mace.tools import set_default_dtype
from ase.io import read
from ase import Atoms
from mace_fep.protocols import NonEquilibriumSwitching, ReplicaExchange
from mace_fep.replica import Replica
from mace_fep.utils import parse_arguments, setup_logger

log_level = {
    "DEBUG": logging.DEBUG,
    "INFO": logging.INFO,
    "WARNING": logging.WARNING,
    "ERROR": logging.ERROR,
}

# def initialize_system(init_lambda: float, fep_calc: Calculator, last_recorded_step: int):
#     # we just have the one Atoms object, and we propagate the lambda value with the trajectory
#     # set the lambda to the last value if the trajectory data file already exists
#
#     self.atoms.set_calculator(fep_calc)


def setup_atoms(
    restart: bool, xyz_file: str, output_dir: str, idx: int = 0
) -> Tuple[Atoms, int]:
    if not restart:
        atoms = read(xyz_file)
        last_recorded_step = 0
    else:
        last_traj = os.path.join(output_dir, f"output_replica_{idx}.xyz")
        atoms = read(last_traj, -1)
        last_recorded_step = atoms.info["step"]
        logging.info(f"Restarting from step {last_recorded_step} from {last_traj}")

        # we need to remove the frames from the dhdl + thermo file after the last timestep
        # or maybe we just remove the duplicates after the fact
        os.system(
            f"head -n {last_recorded_step+3} {output_dir}/thermo_traj_{idx}.dat > {output_dir}/thermo_traj_{idx}.temp"
        )
        os.system(
            f"mv {output_dir}/thermo_traj_{idx}.temp {output_dir}/thermo_traj_{idx}.dat"
        )

        os.system(
            f"head -n {last_recorded_step+2} {output_dir}/dhdl.xvg > {output_dir}/dhdl.temp"
        )
        os.system(f"mv {output_dir}/dhdl.temp {output_dir}/dhdl.xvg")
    return atoms, last_recorded_step


def main():
    args = parse_arguments().parse_args()
    logger = logging.getLogger("mace_fep")
    logger.setLevel(log_level[args.log_level])
    set_default_dtype(args.dtype)
    setup_logger(level=log_level[args.log_level], tag="mace_fep", directory=args.output)

    ligA_idx = range(args.ligA_idx)
    ligB_idx = range(args.ligB_idx) if args.ligB_idx is not None else None

    logger.info(f"ligA_idx: {ligA_idx}")
    logger.info(f"ligB_idx: {ligB_idx}")

    # make the output dir if it doesn't exist
    if not os.path.exists(args.output):
        os.makedirs(args.output, exist_ok=True)

    constrain_atoms_idx = []
    if args.ligA_const is not None:
        constrain_atoms_idx.append(args.ligA_const)
    if args.ligB_const is not None:
        constrain_atoms_idx.append(args.ligB_const)

    atoms, last_recorded_step = setup_atoms(args.restart, args.file, args.output)
    if args.mode == "NEQ":
        # atoms, last_recorded_step = setup_atoms(args.restart, args.file, args.output)
        steps_remaining = args.steps - last_recorded_step
        if args.equilibrate:
            delta_lambda = 0.0
        else:
            delta_lambda = 1.0 / args.steps if not args.reverse else -1.0 / args.steps
        logger.info(f"Delta lambda: {delta_lambda}")
<<<<<<< HEAD
        lambda_schedule = LambdaSchedule(start=last_recorded_step,
                                     delta=delta_lambda,
                                     n_steps=steps_remaining,
                                     use_ssc=args.use_ssc)
        fep_calc = NEQ_MACE_AFE_Calculator_NEW(
=======
        lambda_schedule = LambdaSchedule(
            start=last_recorded_step,
            delta=delta_lambda,
            n_steps=steps_remaining,
            use_ssc=args.use_ssc,
        )
        fep_calc = NEQ_MACE_AFE_Calculator(
>>>>>>> fee84449
            model_path=args.model_path,
            decouple_indices=ligA_idx,
            default_dtype=args.dtype,
            device=args.device,
            lambda_schedule=lambda_schedule,
        )
        atoms.set_calculator(fep_calc)

        sampler = NonEquilibriumSwitching(
            atoms=atoms,
            total_steps=args.steps,
            constrain_atoms_idx=constrain_atoms_idx,
            output_dir=args.output,
            report_interval=args.report_interval,
        )

    elif args.mode == "EQ":
        all_atoms = []
        # TODO: this takes the same model for all replicas, not the lambda dependent scheme
        model_paths = [args.model_path for _ in range(args.replicas)]
        lambdas = (
            np.linspace(0, 1, args.replicas)
            if args.lambdas is None
            else ast.literal_eval(args.lambdas)
        )
        logger.debug(f"Using lambda schedule {lambdas}")
        for idx, l in enumerate(lambdas):
            model = model_paths[idx]
            atoms = deepcopy(atoms)
            calc = EQ_MACE_AFE_Calculator(
                model_path=model,
                ligA_idx=ligA_idx,
                default_dtype=args.dtype,
                device=args.device,
                l=l,
            )
            atoms.set_calculator(calc)
            all_atoms.append(atoms)

        replicas = [
            Replica(
                atoms=ats,
                idx=idx,
                l=l,
                output_dir=args.output,
                write_interval=args.report_interval,
                total_steps=args.steps_per_iter * args.iters,
            )
            for idx, (ats, l) in enumerate(zip(all_atoms, lambdas))
        ]
        sampler = ReplicaExchange(
            replicas=replicas,
            steps_per_iter=args.steps_per_iter,
            iters=args.iters,
            output_dir=args.output,
            dtype=args.dtype,
            no_mixing=args.no_mixing,
            restart=args.restart,
        )
    else:
        raise ValueError(f"Did not recognise mode {args.mode}")

    if args.minimise and not args.restart:
        sampler.minimise()
    sampler.propagate()


if __name__ == "__main__":
    main()<|MERGE_RESOLUTION|>--- conflicted
+++ resolved
@@ -88,21 +88,11 @@
         else:
             delta_lambda = 1.0 / args.steps if not args.reverse else -1.0 / args.steps
         logger.info(f"Delta lambda: {delta_lambda}")
-<<<<<<< HEAD
         lambda_schedule = LambdaSchedule(start=last_recorded_step,
                                      delta=delta_lambda,
                                      n_steps=steps_remaining,
                                      use_ssc=args.use_ssc)
         fep_calc = NEQ_MACE_AFE_Calculator_NEW(
-=======
-        lambda_schedule = LambdaSchedule(
-            start=last_recorded_step,
-            delta=delta_lambda,
-            n_steps=steps_remaining,
-            use_ssc=args.use_ssc,
-        )
-        fep_calc = NEQ_MACE_AFE_Calculator(
->>>>>>> fee84449
             model_path=args.model_path,
             decouple_indices=ligA_idx,
             default_dtype=args.dtype,
